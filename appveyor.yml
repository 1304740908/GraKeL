# AppVeyor.com is a Continuous Integration service to build and run tests under
# Windows


environment:
  global:
    # SDK v7.0 MSVC Express 2008's SetEnv.cmd script will fail if the
    # /E:ON and /V:ON options are not enabled in the batch script interpreter
    # See: http://stackoverflow.com/a/13751649/163740
    WHEELHOUSE_UPLOADER_USERNAME: ysig
    MODULE: grakel
    PROJECT_NAME: GraKeL
    CLOUD_STORAGE: LOCAL

  matrix:
    - PYTHON: "C:\\Python34-x64"
      PYTHON_VERSION: "3.4.3"
      PYTHON_ARCH: "64"
      MinGW: C:\mingw-w64\x86_64-6.3.0-posix-seh-rt_v5-rev1\mingw64
      MSYS: C:\msys64
install:
  # Delete all python associated files in MSYS - to avoid clashes
  - del %MSYS%\usr\bin\msys-python2.7.dll
  - del %MSYS%\usr\bin\pydoc2
  - del %MSYS%\usr\bin\python2-config
  - del %MSYS%\usr\bin\python2.7-config
  - del %MSYS%\usr\bin\python2.7.exe 
  - del %MSYS%\usr\bin\python2.exe
  
  - del /s /q C:\python27 >nul 2>&1

  # Miniconda, MSYS, MinGW is pre-installed in the worker build
  - "SET PATH=%PYTHON%;%PYTHON%\\Scripts;%MinGW%\\bin;%MSYS%\\usr\\bin;%PATH%"
  - python -m ensurepip --upgrade
  
  # Check that we have the expected version and architecture for Python
  - "python --version"
  - "python -c \"import struct; print(struct.calcsize('P') * 8)\""
  - "pip --version"
  
  # Install the build and runtime dependencies of the project.
  - pip install numpy
  - pip install scipy
  - pip install cython
  - pip install nose
  - pip install scikit-learn
  - pip install wheel
  - pip install cvxopt
  - pip install wheelhouse_uploader nose-timer

  # Install pynauty
  - python install_pynauty.py --venv
  
  # Install project
<<<<<<< HEAD
  - "%CMD_IN_ENV% python setup.py bdist_wheel bdist_wininst"
=======
  - python setup.py bdist_wheel bdist_wininst"
>>>>>>> 90be173c
  - ps: "ls dist"
  
  # Install the generated wheel package to test it
  - "pip install --pre --no-index --find-links dist %PROJECT_NAME%"


# Not a .NET project, we build scikit-learn in the install step instead
build: false


artifacts:
  # Archive the generated wheel package in the ci.appveyor.com build report.
  - path: dist\*


on_success:
  # Upload the generated wheel package to Rackspace
  # On Windows, Apache Libcloud cannot find a standard CA cert bundle so we
  # disable the ssl checks.
  - "python -m wheelhouse_uploader upload provider=%CLOUD_STORAGE% --no-ssl-check --local-folder=dist %CLOUD_CONTAINER%"


test_script:
  # Change to a non-source folder to make sure we run the tests on the
  # installed library.
  - "mkdir empty_folder"
  - "cd empty_folder"

  - "python -c \"import nose; nose.main()\" --with-timer --timer-top-n 20 -s -v %MODULE%"

  # Move back to the project folder
  - "cd .."


cache:
  # Use the appveyor cache to avoid re-downloading large archives such
  # the MKL numpy and scipy wheels mirrored on a rackspace cloud
  # container, speed up the appveyor jobs and reduce bandwidth
  # usage on our rackspace account.
  - '%APPDATA%\pip\Cache'<|MERGE_RESOLUTION|>--- conflicted
+++ resolved
@@ -52,11 +52,7 @@
   - python install_pynauty.py --venv
   
   # Install project
-<<<<<<< HEAD
   - "%CMD_IN_ENV% python setup.py bdist_wheel bdist_wininst"
-=======
-  - python setup.py bdist_wheel bdist_wininst"
->>>>>>> 90be173c
   - ps: "ls dist"
   
   # Install the generated wheel package to test it
