--- conflicted
+++ resolved
@@ -38,19 +38,16 @@
 
 # Download C library
 # wget must be installed
-os.system('wget http://users.cecs.anu.edu.au/~bdm/nauty/nauty26r11.tar.gz')
+os.system('wget http://users.cecs.anu.edu.au/~bdm/nauty/nauty26r10.tar.gz')
 
 # Decompress library
-os.system('tar -xf nauty26r11.tar.gz')
+os.system('tar -xf nauty26r10.tar.gz')
 
 # rename folder
 if (is_windows):
     os.system('rename nauty26r11 nauty')
-<<<<<<< HEAD
-    os.system('rename nauty/This_is_nauty_26r10. nauty/This_is_nauty_26r10')
-=======
-        
->>>>>>> edf3a7dc
+    os.system('rename nauty/This_is_nauty_26r10. nauty/This_is_nauty_26r10')        
+
 if (is_linux):
     os.system('mv nauty26r11 nauty')
 
